// SPDX-License-Identifier: agpl-3.0
pragma solidity ^0.6.8;

/**
 * @title Errors library
 * @author Aave
 * @notice Implements error messages.
 */
library Errors {
  // require error messages - ValidationLogic
  string public constant AMOUNT_NOT_GREATER_THAN_0 = '1'; // 'Amount must be greater than 0'
  string public constant NO_ACTIVE_RESERVE = '2'; // 'Action requires an active reserve'
  string public constant NO_UNFREEZED_RESERVE = '3'; // 'Action requires an unfreezed reserve'
  string public constant CURRENT_AVAILABLE_LIQUIDITY_NOT_ENOUGH = '4'; // 'The current liquidity is not enough'
  string public constant NOT_ENOUGH_AVAILABLE_USER_BALANCE = '5'; // 'User cannot withdraw more than the available balance'
  string public constant TRANSFER_NOT_ALLOWED = '6'; // 'Transfer cannot be allowed.'
  string public constant BORROWING_NOT_ENABLED = '7'; // 'Borrowing is not enabled'
  string public constant INVALID_INTEREST_RATE_MODE_SELECTED = '8'; // 'Invalid interest rate mode selected'
  string public constant COLLATERAL_BALANCE_IS_0 = '9'; // 'The collateral balance is 0'
  string public constant HEALTH_FACTOR_LOWER_THAN_LIQUIDATION_THRESHOLD = '10'; // 'Health factor is lesser than the liquidation threshold'
  string public constant COLLATERAL_CANNOT_COVER_NEW_BORROW = '11'; // 'There is not enough collateral to cover a new borrow'
  string public constant STABLE_BORROWING_NOT_ENABLED = '12'; // stable borrowing not enabled
  string public constant CALLATERAL_SAME_AS_BORROWING_CURRENCY = '13'; // collateral is (mostly) the same currency that is being borrowed
  string public constant AMOUNT_BIGGER_THAN_MAX_LOAN_SIZE_STABLE = '14'; // 'The requested amount is greater than the max loan size in stable rate mode
  string public constant NO_DEBT_OF_SELECTED_TYPE = '15'; // 'for repayment of stable debt, the user needs to have stable debt, otherwise, he needs to have variable debt'
  string public constant NO_EXPLICIT_AMOUNT_TO_REPAY_ON_BEHALF = '16'; // 'To repay on behalf of an user an explicit amount to repay is needed'
  string public constant NO_STABLE_RATE_LOAN_IN_RESERVE = '17'; // 'User does not have a stable rate loan in progress on this reserve'
  string public constant NO_VARIABLE_RATE_LOAN_IN_RESERVE = '18'; // 'User does not have a variable rate loan in progress on this reserve'
  string public constant UNDERLYING_BALANCE_NOT_GREATER_THAN_0 = '19'; // 'The underlying balance needs to be greater than 0'
  string public constant DEPOSIT_ALREADY_IN_USE = '20'; // 'User deposit is already being used as collateral'

  // require error messages - LendingPool
  string public constant NOT_ENOUGH_STABLE_BORROW_BALANCE = '21'; // 'User does not have any stable rate loan for this reserve'
  string public constant INTEREST_RATE_REBALANCE_CONDITIONS_NOT_MET = '22'; // 'Interest rate rebalance conditions were not met'
  string public constant LIQUIDATION_CALL_FAILED = '23'; // 'Liquidation call failed'
  string public constant NOT_ENOUGH_LIQUIDITY_TO_BORROW = '24'; // 'There is not enough liquidity available to borrow'
  string public constant REQUESTED_AMOUNT_TOO_SMALL = '25'; // 'The requested amount is too small for a FlashLoan.'
  string public constant INCONSISTENT_PROTOCOL_ACTUAL_BALANCE = '26'; // 'The actual balance of the protocol is inconsistent'
  string public constant CALLER_NOT_LENDING_POOL_CONFIGURATOR = '27'; // 'The actual balance of the protocol is inconsistent'
  string public constant INVALID_FLASHLOAN_MODE = '43'; //Invalid flashloan mode selected
  string public constant BORROW_ALLOWANCE_ARE_NOT_ENOUGH = '54'; // User borrows on behalf, but allowance are too small
  string public constant REENTRANCY_NOT_ALLOWED = '57';
  string public constant FAILED_REPAY_WITH_COLLATERAL = '53';
  string public constant FAILED_COLLATERAL_SWAP = '55';
  string public constant INVALID_EQUAL_ASSETS_TO_SWAP = '56';
  string public constant NO_MORE_RESERVES_ALLOWED = '59';
  string public constant INVALID_FLASH_LOAN_EXECUTOR_RETURN = '60';
  string public constant INCONSISTENT_FLASHLOAN_PARAMS = '69';
  string public constant CALLER_MUST_BE_AN_ATOKEN = '76';

  // require error messages - aToken - DebtTokens
  string public constant CALLER_MUST_BE_LENDING_POOL = '28'; // 'The caller of this function must be a lending pool'
  string public constant CANNOT_GIVE_ALLOWANCE_TO_HIMSELF = '30'; // 'User cannot give allowance to himself'
  string public constant TRANSFER_AMOUNT_NOT_GT_0 = '31'; // 'Transferred amount needs to be greater than zero'
  string public constant INVALID_MINT_AMOUNT = '61'; //invalid amount to mint
  string public constant INVALID_BURN_AMOUNT = '62'; //invalid amount to burn

  // require error messages - ReserveLogic
  string public constant RESERVE_ALREADY_INITIALIZED = '34'; // 'Reserve has already been initialized'
  string public constant LIQUIDITY_INDEX_OVERFLOW = '47'; //  Liquidity index overflows uint128
  string public constant VARIABLE_BORROW_INDEX_OVERFLOW = '48'; //  Variable borrow index overflows uint128
  string public constant LIQUIDITY_RATE_OVERFLOW = '49'; //  Liquidity rate overflows uint128
  string public constant VARIABLE_BORROW_RATE_OVERFLOW = '50'; //  Variable borrow rate overflows uint128
  string public constant STABLE_BORROW_RATE_OVERFLOW = '51'; //  Stable borrow rate overflows uint128

  //require error messages - LendingPoolConfiguration
  string public constant CALLER_NOT_AAVE_ADMIN = '35'; // 'The caller must be the aave admin'
  string public constant RESERVE_LIQUIDITY_NOT_0 = '36'; // 'The liquidity of the reserve needs to be 0'
<<<<<<< HEAD
  string public constant INVALID_CONFIGURATION = '52'; // 'Invalid risk parameters for the reserve'
=======
  string public constant INVALID_ATOKEN_POOL_ADDRESS = '63'; // the lending pool in the aToken implementation is not configured correctly
  string public constant INVALID_STABLE_DEBT_TOKEN_POOL_ADDRESS = '64'; // the lending pool in the stable debt token implementation is not configured correctly
  string public constant INVALID_VARIABLE_DEBT_TOKEN_POOL_ADDRESS = '65'; // the lending pool in the variable debt token implementation is not configured correctly
  string public constant INVALID_STABLE_DEBT_TOKEN_UNDERLYING_ADDRESS = '66'; // the underlying asset in the stable debt token implementation is not configured correctly
  string public constant INVALID_VARIABLE_DEBT_TOKEN_UNDERLYING_ADDRESS = '67'; // the underlying asset in the variable debt token implementation is not configured correctly
>>>>>>> 8a9afaae

  //require error messages - LendingPoolAddressesProviderRegistry
  string public constant PROVIDER_NOT_REGISTERED = '37'; // 'Provider is not registered'
  string public constant INVALID_ADDRESSES_PROVIDER_ID = '68'; // the addresses provider id needs to be greater than 0

  //return error messages - LendingPoolCollateralManager
  string public constant HEALTH_FACTOR_NOT_BELOW_THRESHOLD = '38'; // 'Health factor is not below the threshold'
  string public constant COLLATERAL_CANNOT_BE_LIQUIDATED = '39'; // 'The collateral chosen cannot be liquidated'
  string public constant SPECIFIED_CURRENCY_NOT_BORROWED_BY_USER = '40'; // 'User did not borrow the specified currency'
  string public constant NOT_ENOUGH_LIQUIDITY_TO_LIQUIDATE = '41'; // "There isn't enough liquidity available to liquidate"
  string public constant NO_ERRORS = '42'; // 'No errors'

  //require error messages - Math libraries
  string public constant MULTIPLICATION_OVERFLOW = '44';
  string public constant ADDITION_OVERFLOW = '45';
  string public constant DIVISION_BY_ZERO = '46';

  // pausable error message
  string public constant IS_PAUSED = '58'; // 'Pool is paused'

  // Reserve configuration
  string public constant INVALID_LTV = '70';
  string public constant INVALID_LIQ_THRESHOLD = '71';
  string public constant INVALID_LIQ_BONUS = '72';
  string public constant INVALID_DECIMALS = '73';
  string public constant INVALID_RESERVE_FACTOR = '74';


  enum CollateralManagerErrors {
    NO_ERROR,
    NO_COLLATERAL_AVAILABLE,
    COLLATERAL_CANNOT_BE_LIQUIDATED,
    CURRRENCY_NOT_BORROWED,
    HEALTH_FACTOR_ABOVE_THRESHOLD,
    NOT_ENOUGH_LIQUIDITY,
    NO_ACTIVE_RESERVE,
    HEALTH_FACTOR_LOWER_THAN_LIQUIDATION_THRESHOLD,
    INVALID_EQUAL_ASSETS_TO_SWAP,
    NO_UNFREEZED_RESERVE
  }
}<|MERGE_RESOLUTION|>--- conflicted
+++ resolved
@@ -63,18 +63,15 @@
   string public constant VARIABLE_BORROW_RATE_OVERFLOW = '50'; //  Variable borrow rate overflows uint128
   string public constant STABLE_BORROW_RATE_OVERFLOW = '51'; //  Stable borrow rate overflows uint128
 
-  //require error messages - LendingPoolConfiguration
+  //require error messages - LendingPoolConfigurator
   string public constant CALLER_NOT_AAVE_ADMIN = '35'; // 'The caller must be the aave admin'
   string public constant RESERVE_LIQUIDITY_NOT_0 = '36'; // 'The liquidity of the reserve needs to be 0'
-<<<<<<< HEAD
   string public constant INVALID_CONFIGURATION = '52'; // 'Invalid risk parameters for the reserve'
-=======
   string public constant INVALID_ATOKEN_POOL_ADDRESS = '63'; // the lending pool in the aToken implementation is not configured correctly
   string public constant INVALID_STABLE_DEBT_TOKEN_POOL_ADDRESS = '64'; // the lending pool in the stable debt token implementation is not configured correctly
   string public constant INVALID_VARIABLE_DEBT_TOKEN_POOL_ADDRESS = '65'; // the lending pool in the variable debt token implementation is not configured correctly
   string public constant INVALID_STABLE_DEBT_TOKEN_UNDERLYING_ADDRESS = '66'; // the underlying asset in the stable debt token implementation is not configured correctly
   string public constant INVALID_VARIABLE_DEBT_TOKEN_UNDERLYING_ADDRESS = '67'; // the underlying asset in the variable debt token implementation is not configured correctly
->>>>>>> 8a9afaae
 
   //require error messages - LendingPoolAddressesProviderRegistry
   string public constant PROVIDER_NOT_REGISTERED = '37'; // 'Provider is not registered'
