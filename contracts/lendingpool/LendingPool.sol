// SPDX-License-Identifier: agpl-3.0
pragma solidity ^0.6.8;
pragma experimental ABIEncoderV2;

import {SafeMath} from '@openzeppelin/contracts/math/SafeMath.sol';
import {IERC20} from '@openzeppelin/contracts/token/ERC20/IERC20.sol';
import {
  VersionedInitializable
} from '../libraries/openzeppelin-upgradeability/VersionedInitializable.sol';
import {ILendingPoolAddressesProvider} from '../interfaces/ILendingPoolAddressesProvider.sol';
import {IAToken} from '../tokenization/interfaces/IAToken.sol';
import {Helpers} from '../libraries/helpers/Helpers.sol';
import {Errors} from '../libraries/helpers/Errors.sol';
import {WadRayMath} from '../libraries/math/WadRayMath.sol';
import {ReserveLogic} from '../libraries/logic/ReserveLogic.sol';
import {GenericLogic} from '../libraries/logic/GenericLogic.sol';
import {ValidationLogic} from '../libraries/logic/ValidationLogic.sol';
import {ReserveConfiguration} from '../libraries/configuration/ReserveConfiguration.sol';
import {UserConfiguration} from '../libraries/configuration/UserConfiguration.sol';
import {IStableDebtToken} from '../tokenization/interfaces/IStableDebtToken.sol';
import {IVariableDebtToken} from '../tokenization/interfaces/IVariableDebtToken.sol';
import {IFlashLoanReceiver} from '../flashloan/interfaces/IFlashLoanReceiver.sol';
import {ISwapAdapter} from '../interfaces/ISwapAdapter.sol';
import {LendingPoolLiquidationManager} from './LendingPoolLiquidationManager.sol';
import {IPriceOracleGetter} from '../interfaces/IPriceOracleGetter.sol';
import {SafeERC20} from '@openzeppelin/contracts/token/ERC20/SafeERC20.sol';
import {ILendingPool} from '../interfaces/ILendingPool.sol';

/**
 * @title LendingPool contract
 * @notice Implements the actions of the LendingPool, and exposes accessory methods to fetch the users and reserve data
 * @author Aave
 **/

contract LendingPool is VersionedInitializable, ILendingPool {
  using SafeMath for uint256;
  using WadRayMath for uint256;
  using ReserveLogic for ReserveLogic.ReserveData;
  using ReserveConfiguration for ReserveConfiguration.Map;
  using UserConfiguration for UserConfiguration.Map;
  using SafeERC20 for IERC20;

  //main configuration parameters
  uint256 public constant REBALANCE_DOWN_RATE_DELTA = (1e27) / 5;
  uint256 public constant MAX_STABLE_RATE_BORROW_SIZE_PERCENT = 25;
  uint256 public constant FLASHLOAN_PREMIUM_TOTAL = 9;

  ILendingPoolAddressesProvider internal _addressesProvider;

  mapping(address => ReserveLogic.ReserveData) internal _reserves;
  mapping(address => UserConfiguration.Map) internal _usersConfig;
  // debt token address => user who gives allowance => user who receives allowance => amount
  mapping(address => mapping(address => mapping(address => uint256))) internal _borrowAllowance;

  address[] internal _reservesList;

  bool internal _flashLiquidationLocked;
  bool public _paused;

  /**
   * @dev only lending pools configurator can use functions affected by this modifier
   **/
  function onlyLendingPoolConfigurator() internal view {
    require(
      _addressesProvider.getLendingPoolConfigurator() == msg.sender,
      Errors.CALLER_NOT_LENDING_POOL_CONFIGURATOR
    );
  }

  /**
   * @dev Function to make a function callable only when the contract is not paused.
   *
   * Requirements:
   *
   * - The contract must not be paused.
   */
  function whenNotPaused() internal view {
    require(!_paused, Errors.IS_PAUSED);
  }

  uint256 public constant UINT_MAX_VALUE = uint256(-1);

  uint256 public constant LENDINGPOOL_REVISION = 0x2;

  function getRevision() internal override pure returns (uint256) {
    return LENDINGPOOL_REVISION;
  }

  /**
   * @dev this function is invoked by the proxy contract when the LendingPool contract is added to the
   * AddressesProvider.
   * @param provider the address of the LendingPoolAddressesProvider registry
   **/
  function initialize(ILendingPoolAddressesProvider provider) public initializer {
    _addressesProvider = provider;
  }

  /**
   * @dev deposits The underlying asset into the reserve. A corresponding amount of the overlying asset (aTokens)
   * is minted.
   * @param asset the address of the reserve
   * @param amount the amount to be deposited
   * @param referralCode integrators are assigned a referral code and can potentially receive rewards.
   **/
  function deposit(
    address asset,
    uint256 amount,
    address onBehalfOf,
    uint16 referralCode
  ) external override {
    whenNotPaused();
    ReserveLogic.ReserveData storage reserve = _reserves[asset];

    ValidationLogic.validateDeposit(reserve, amount);

    address aToken = reserve.aTokenAddress;

    reserve.updateCumulativeIndexesAndTimestamp();
    reserve.updateInterestRates(asset, aToken, amount, 0);

    bool isFirstDeposit = IAToken(aToken).balanceOf(onBehalfOf) == 0;
    if (isFirstDeposit) {
      _usersConfig[onBehalfOf].setUsingAsCollateral(reserve.id, true);
    }

    IAToken(aToken).mint(onBehalfOf, amount, reserve.liquidityIndex);

    //transfer to the aToken contract
    IERC20(asset).safeTransferFrom(msg.sender, aToken, amount);

    emit Deposit(asset, msg.sender, onBehalfOf, amount, referralCode);
  }

  /**
   * @dev withdraws the _reserves of user.
   * @param asset the address of the reserve
   * @param amount the underlying amount to be redeemed
   **/
  function withdraw(address asset, uint256 amount) external override {
    whenNotPaused();
    ReserveLogic.ReserveData storage reserve = _reserves[asset];

    address aToken = reserve.aTokenAddress;

    uint256 userBalance = IAToken(aToken).balanceOf(msg.sender);

    uint256 amountToWithdraw = amount;

    //if amount is equal to uint(-1), the user wants to redeem everything
    if (amount == UINT_MAX_VALUE) {
      amountToWithdraw = userBalance;
    }

    ValidationLogic.validateWithdraw(
      asset,
      aToken,
      amountToWithdraw,
      userBalance,
      _reserves,
      _usersConfig[msg.sender],
      _reservesList,
      _addressesProvider.getPriceOracle()
    );

    reserve.updateCumulativeIndexesAndTimestamp();

    reserve.updateInterestRates(asset, aToken, 0, amountToWithdraw);

    if (amountToWithdraw == userBalance) {
      _usersConfig[msg.sender].setUsingAsCollateral(reserve.id, false);
    }

    IAToken(aToken).burn(msg.sender, msg.sender, amountToWithdraw, reserve.liquidityIndex);

    emit Withdraw(asset, msg.sender, amount);
  }

  function getBorrowAllowance(
    address fromUser,
    address toUser,
    address asset,
    uint256 interestRateMode
  ) external override view returns (uint256) {
    return
      _borrowAllowance[_reserves[asset].getDebtTokenAddress(interestRateMode)][fromUser][toUser];
  }

  /**
   * @dev Sets allowance to borrow on a certain type of debt asset for a certain user address
   * @param asset The underlying asset of the debt token
   * @param user The user to give allowance to
   * @param interestRateMode Type of debt: 1 for stable, 2 for variable
   * @param amount Allowance amount to borrow
   **/
  function delegateBorrowAllowance(
    address asset,
    address user,
    uint256 interestRateMode,
    uint256 amount
  ) external override {
    whenNotPaused();
    address debtToken = _reserves[asset].getDebtTokenAddress(interestRateMode);

    _borrowAllowance[debtToken][msg.sender][user] = amount;
    emit BorrowAllowanceDelegated(asset, msg.sender, user, interestRateMode, amount);
  }

  /**
   * @dev Allows users to borrow a specific amount of the reserve currency, provided that the borrower
   * already deposited enough collateral.
   * @param asset the address of the reserve
   * @param amount the amount to be borrowed
   * @param interestRateMode the interest rate mode at which the user wants to borrow. Can be 0 (STABLE) or 1 (VARIABLE)
   * @param referralCode a referral code for integrators
   * @param onBehalfOf address of the user who will receive the debt
   **/
  function borrow(
    address asset,
    uint256 amount,
    uint256 interestRateMode,
    uint16 referralCode,
    address onBehalfOf
  ) external override {
    whenNotPaused();
    ReserveLogic.ReserveData storage reserve = _reserves[asset];

    if (onBehalfOf != msg.sender) {
      address debtToken = reserve.getDebtTokenAddress(interestRateMode);

      _borrowAllowance[debtToken][onBehalfOf][msg
        .sender] = _borrowAllowance[debtToken][onBehalfOf][msg.sender].sub(
        amount,
        Errors.BORROW_ALLOWANCE_ARE_NOT_ENOUGH
      );
    }
    _executeBorrow(
      ExecuteBorrowParams(
        asset,
        msg.sender,
        onBehalfOf,
        amount,
        interestRateMode,
        reserve.aTokenAddress,
        referralCode,
        true
      )
    );
  }

  /**
   * @notice repays a borrow on the specific reserve, for the specified amount (or for the whole amount, if uint256(-1) is specified).
   * @dev the target user is defined by onBehalfOf. If there is no repayment on behalf of another account,
   * onBehalfOf must be equal to msg.sender.
   * @param asset the address of the reserve on which the user borrowed
   * @param amount the amount to repay, or uint256(-1) if the user wants to repay everything
   * @param onBehalfOf the address for which msg.sender is repaying.
   **/
  function repay(
    address asset,
    uint256 amount,
    uint256 rateMode,
    address onBehalfOf
  ) external override {
    whenNotPaused();
    _executeRepay(asset, msg.sender, amount, rateMode, onBehalfOf);
  }

  function _executeRepay(
    address asset,
    address user,
    uint256 amount,
    uint256 rateMode,
    address onBehalfOf
  ) internal {
    ReserveLogic.ReserveData storage reserve = _reserves[asset];

    (uint256 stableDebt, uint256 variableDebt) = Helpers.getUserCurrentDebt(onBehalfOf, reserve);

    ReserveLogic.InterestRateMode interestRateMode = ReserveLogic.InterestRateMode(rateMode);

    //default to max amount
    uint256 paybackAmount = interestRateMode == ReserveLogic.InterestRateMode.STABLE
      ? stableDebt
      : variableDebt;

    if (amount != UINT_MAX_VALUE && amount < paybackAmount) {
      paybackAmount = amount;
    }

    ValidationLogic.validateRepay(
      reserve,
      amount,
      interestRateMode,
      onBehalfOf,
      stableDebt,
      variableDebt
    );

    reserve.updateCumulativeIndexesAndTimestamp();

    //burns an equivalent amount of debt tokens
    if (interestRateMode == ReserveLogic.InterestRateMode.STABLE) {
      IStableDebtToken(reserve.stableDebtTokenAddress).burn(onBehalfOf, paybackAmount);
    } else {
      IVariableDebtToken(reserve.variableDebtTokenAddress).burn(onBehalfOf, paybackAmount);
    }

    address aToken = reserve.aTokenAddress;
    reserve.updateInterestRates(asset, aToken, paybackAmount, 0);

    if (stableDebt.add(variableDebt).sub(paybackAmount) == 0) {
      _usersConfig[onBehalfOf].setBorrowing(reserve.id, false);
    }

    IERC20(asset).safeTransferFrom(user, aToken, paybackAmount);

    emit Repay(asset, onBehalfOf, user, paybackAmount);
  }

  /**
   * @dev borrowers can user this function to swap between stable and variable borrow rate modes.
   * @param asset the address of the reserve on which the user borrowed
   * @param rateMode the rate mode that the user wants to swap
   **/
  function swapBorrowRateMode(address asset, uint256 rateMode) external override {
    whenNotPaused();
    ReserveLogic.ReserveData storage reserve = _reserves[asset];

    (uint256 stableDebt, uint256 variableDebt) = Helpers.getUserCurrentDebt(msg.sender, reserve);

    ReserveLogic.InterestRateMode interestRateMode = ReserveLogic.InterestRateMode(rateMode);

    ValidationLogic.validateSwapRateMode(
      reserve,
      _usersConfig[msg.sender],
      stableDebt,
      variableDebt,
      interestRateMode
    );

    reserve.updateCumulativeIndexesAndTimestamp();

    if (interestRateMode == ReserveLogic.InterestRateMode.STABLE) {
      //burn stable rate tokens, mint variable rate tokens
      IStableDebtToken(reserve.stableDebtTokenAddress).burn(msg.sender, stableDebt);
      IVariableDebtToken(reserve.variableDebtTokenAddress).mint(msg.sender, stableDebt);
    } else {
      //do the opposite
      IVariableDebtToken(reserve.variableDebtTokenAddress).burn(msg.sender, variableDebt);
      IStableDebtToken(reserve.stableDebtTokenAddress).mint(
        msg.sender,
        variableDebt,
        reserve.currentStableBorrowRate
      );
    }

    reserve.updateInterestRates(asset, reserve.aTokenAddress, 0, 0);

    emit Swap(asset, msg.sender);
  }

  /**
   * @dev rebalances the stable interest rate of a user if current liquidity rate > user stable rate.
   * this is regulated by Aave to ensure that the protocol is not abused, and the user is paying a fair
   * rate. Anyone can call this function.
   * @param asset the address of the reserve
   * @param user the address of the user to be rebalanced
   **/
  function rebalanceStableBorrowRate(address asset, address user) external override {
    whenNotPaused();
    ReserveLogic.ReserveData storage reserve = _reserves[asset];

    IStableDebtToken stableDebtToken = IStableDebtToken(reserve.stableDebtTokenAddress);

    uint256 stableBorrowBalance = IERC20(address(stableDebtToken)).balanceOf(user);

    // user must be borrowing on asset at a stable rate
    require(stableBorrowBalance > 0, Errors.NOT_ENOUGH_STABLE_BORROW_BALANCE);

    uint256 rebalanceDownRateThreshold = WadRayMath.ray().add(REBALANCE_DOWN_RATE_DELTA).rayMul(
      reserve.currentStableBorrowRate
    );

    //1. user stable borrow rate is below the current liquidity rate. The loan needs to be rebalanced,
    //as this situation can be abused (user putting back the borrowed liquidity in the same reserve to earn on it)
    //2. user stable rate is above the market avg borrow rate of a certain delta, and utilization rate is low.
    //In this case, the user is paying an interest that is too high, and needs to be rescaled down.

    uint256 userStableRate = stableDebtToken.getUserStableRate(user);

    require(
      userStableRate < reserve.currentLiquidityRate || userStableRate > rebalanceDownRateThreshold,
      Errors.INTEREST_RATE_REBALANCE_CONDITIONS_NOT_MET
    );

    //burn old debt tokens, mint new ones

    reserve.updateCumulativeIndexesAndTimestamp();

    stableDebtToken.burn(user, stableBorrowBalance);
    stableDebtToken.mint(user, stableBorrowBalance, reserve.currentStableBorrowRate);

    reserve.updateInterestRates(asset, reserve.aTokenAddress, 0, 0);

    emit RebalanceStableBorrowRate(asset, user);

    return;
  }

  /**
   * @dev allows depositors to enable or disable a specific deposit as collateral.
   * @param asset the address of the reserve
   * @param useAsCollateral true if the user wants to user the deposit as collateral, false otherwise.
   **/
  function setUserUseReserveAsCollateral(address asset, bool useAsCollateral) external override {
    whenNotPaused();
    ReserveLogic.ReserveData storage reserve = _reserves[asset];

    ValidationLogic.validateSetUseReserveAsCollateral(
      reserve,
      asset,
      _reserves,
      _usersConfig[msg.sender],
      _reservesList,
      _addressesProvider.getPriceOracle()
    );

    _usersConfig[msg.sender].setUsingAsCollateral(reserve.id, useAsCollateral);

    if (useAsCollateral) {
      emit ReserveUsedAsCollateralEnabled(asset, msg.sender);
    } else {
      emit ReserveUsedAsCollateralDisabled(asset, msg.sender);
    }
  }

  /**
   * @dev users can invoke this function to liquidate an undercollateralized position.
   * @param asset the address of the collateral to liquidated
   * @param asset the address of the principal reserve
   * @param user the address of the borrower
   * @param purchaseAmount the amount of principal that the liquidator wants to repay
   * @param receiveAToken true if the liquidators wants to receive the aTokens, false if
   * he wants to receive the underlying asset directly
   **/
  function liquidationCall(
    address collateral,
    address asset,
    address user,
    uint256 purchaseAmount,
    bool receiveAToken
  ) external override {
<<<<<<< HEAD
    whenNotPaused();
=======
>>>>>>> 88ac98ab
    address liquidationManager = _addressesProvider.getLendingPoolLiquidationManager();

    //solium-disable-next-line
    (bool success, bytes memory result) = liquidationManager.delegatecall(
      abi.encodeWithSignature(
        'liquidationCall(address,address,address,uint256,bool)',
        collateral,
        asset,
        user,
        purchaseAmount,
        receiveAToken
      )
    );
    require(success, Errors.LIQUIDATION_CALL_FAILED);

    (uint256 returnCode, string memory returnMessage) = abi.decode(result, (uint256, string));

    if (returnCode != 0) {
      //error found
      revert(string(abi.encodePacked(returnMessage)));
    }
  }

  struct FlashLoanLocalVars {
    uint256 premium;
    uint256 amountPlusPremium;
    uint256 amountPlusPremiumInETH;
    uint256 receiverBalance;
    uint256 receiverAllowance;
    uint256 availableBalance;
    uint256 assetPrice;
    IFlashLoanReceiver receiver;
    address aTokenAddress;
    address oracle;
  }

  /**
   * @dev flashes the underlying collateral on an user to swap for the owed asset and repay
   * - Both the owner of the position and other liquidators can execute it
   * - The owner can repay with his collateral at any point, no matter the health factor
   * - Other liquidators can only use this function below 1 HF. To liquidate 50% of the debt > HF 0.98 or the whole below
   * @param collateral The address of the collateral asset
   * @param principal The address of the owed asset
   * @param user Address of the borrower
   * @param principalAmount Amount of the debt to repay. type(uint256).max to repay the maximum possible
   * @param receiver Address of the contract receiving the collateral to swap
   * @param params Variadic bytes param to pass with extra information to the receiver
   **/
  function repayWithCollateral(
    address collateral,
    address principal,
    address user,
    uint256 principalAmount,
    address receiver,
    bytes calldata params
  ) external override {
    whenNotPaused();
    require(!_flashLiquidationLocked, Errors.REENTRANCY_NOT_ALLOWED);
    _flashLiquidationLocked = true;

    address liquidationManager = _addressesProvider.getLendingPoolLiquidationManager();

    //solium-disable-next-line
    (bool success, bytes memory result) = liquidationManager.delegatecall(
      abi.encodeWithSignature(
        'repayWithCollateral(address,address,address,uint256,address,bytes)',
        collateral,
        principal,
        user,
        principalAmount,
        receiver,
        params
      )
    );
    require(success, Errors.FAILED_REPAY_WITH_COLLATERAL);

    (uint256 returnCode, string memory returnMessage) = abi.decode(result, (uint256, string));

    if (returnCode != 0) {
      revert(string(abi.encodePacked(returnMessage)));
    }

    _flashLiquidationLocked = false;
  }

  /**
   * @dev allows smartcontracts to access the liquidity of the pool within one transaction,
   * as long as the amount taken plus a fee is returned. NOTE There are security concerns for developers of flashloan receiver contracts
   * that must be kept into consideration. For further details please visit https://developers.aave.com
   * @param receiverAddress The address of the contract receiving the funds. The receiver should implement the IFlashLoanReceiver interface.
   * @param asset The address of the principal reserve
   * @param amount The amount requested for this flashloan
   * @param mode Type of the debt to open if the flash loan is not returned. 0 -> Don't open any debt, just revert, 1 -> stable, 2 -> variable
   * @param params Variadic packed params to pass to the receiver as extra information
   * @param referralCode Referral code of the flash loan
   **/
  function flashLoan(
    address receiverAddress,
    address asset,
    uint256 amount,
    uint256 mode,
    bytes calldata params,
    uint16 referralCode
  ) external override {
    whenNotPaused();
    ReserveLogic.ReserveData storage reserve = _reserves[asset];
    FlashLoanLocalVars memory vars;

    vars.aTokenAddress = reserve.aTokenAddress;

    vars.premium = amount.mul(FLASHLOAN_PREMIUM_TOTAL).div(10000);

    ValidationLogic.validateFlashloan(mode, vars.premium);

    ReserveLogic.InterestRateMode debtMode = ReserveLogic.InterestRateMode(mode);

    vars.receiver = IFlashLoanReceiver(receiverAddress);

    //transfer funds to the receiver
    IAToken(vars.aTokenAddress).transferUnderlyingTo(receiverAddress, amount);

    //execute action of the receiver
    vars.receiver.executeOperation(asset, amount, vars.premium, params);

    vars.amountPlusPremium = amount.add(vars.premium);

    if (debtMode == ReserveLogic.InterestRateMode.NONE) {
      IERC20(asset).transferFrom(receiverAddress, vars.aTokenAddress, vars.amountPlusPremium);

      reserve.updateCumulativeIndexesAndTimestamp();
      reserve.cumulateToLiquidityIndex(IERC20(vars.aTokenAddress).totalSupply(), vars.premium);
      reserve.updateInterestRates(asset, vars.aTokenAddress, vars.premium, 0);

      emit FlashLoan(receiverAddress, asset, amount, vars.premium, referralCode);
    } else {
      // If the transfer didn't succeed, the receiver either didn't return the funds, or didn't approve the transfer.
      _executeBorrow(
        ExecuteBorrowParams(
          asset,
          msg.sender,
          msg.sender,
          vars.amountPlusPremium.sub(vars.availableBalance),
          mode,
          vars.aTokenAddress,
          referralCode,
          false
        )
      );
    }
  }

  /**
   * @dev Allows an user to release one of his assets deposited in the protocol, even if it is used as collateral, to swap for another.
   * - It's not possible to release one asset to swap for the same
   * @param receiverAddress The address of the contract receiving the funds. The receiver should implement the ISwapAdapter interface
   * @param fromAsset Asset to swap from
   * @param toAsset Asset to swap to
   * @param params a bytes array to be sent (if needed) to the receiver contract with extra data
   **/
  function swapLiquidity(
    address receiverAddress,
    address fromAsset,
    address toAsset,
    uint256 amountToSwap,
    bytes calldata params
  ) external override {
    whenNotPaused();
    address liquidationManager = _addressesProvider.getLendingPoolLiquidationManager();

    //solium-disable-next-line
    (bool success, bytes memory result) = liquidationManager.delegatecall(
      abi.encodeWithSignature(
        'swapLiquidity(address,address,address,uint256,bytes)',
        receiverAddress,
        fromAsset,
        toAsset,
        amountToSwap,
        params
      )
    );
    require(success, Errors.FAILED_COLLATERAL_SWAP);

    (uint256 returnCode, string memory returnMessage) = abi.decode(result, (uint256, string));

    if (returnCode != 0) {
      revert(string(abi.encodePacked(returnMessage)));
    }
  }

  /**
   * @dev accessory functions to fetch data from the core contract
   **/

  function getReserveConfigurationData(address asset)
    external
    override
    view
    returns (
      uint256 decimals,
      uint256 ltv,
      uint256 liquidationThreshold,
      uint256 liquidationBonus,
      address interestRateStrategyAddress,
      bool usageAsCollateralEnabled,
      bool borrowingEnabled,
      bool stableBorrowRateEnabled,
      bool isActive,
      bool isFreezed
    )
  {
    ReserveLogic.ReserveData storage reserve = _reserves[asset];

    return (
      reserve.configuration.getDecimals(),
      reserve.configuration.getLtv(),
      reserve.configuration.getLiquidationThreshold(),
      reserve.configuration.getLiquidationBonus(),
      reserve.interestRateStrategyAddress,
      reserve.configuration.getLtv() != 0,
      reserve.configuration.getBorrowingEnabled(),
      reserve.configuration.getStableRateBorrowingEnabled(),
      reserve.configuration.getActive(),
      reserve.configuration.getFrozen()
    );
  }

  function getReserveTokensAddresses(address asset)
    external
    override
    view
    returns (
      address aTokenAddress,
      address stableDebtTokenAddress,
      address variableDebtTokenAddress
    )
  {
    ReserveLogic.ReserveData storage reserve = _reserves[asset];

    return (
      reserve.aTokenAddress,
      reserve.stableDebtTokenAddress,
      reserve.variableDebtTokenAddress
    );
  }

  function getReserveData(address asset)
    external
    override
    view
    returns (
      uint256 availableLiquidity,
      uint256 totalBorrowsStable,
      uint256 totalBorrowsVariable,
      uint256 liquidityRate,
      uint256 variableBorrowRate,
      uint256 stableBorrowRate,
      uint256 averageStableBorrowRate,
      uint256 liquidityIndex,
      uint256 variableBorrowIndex,
      uint40 lastUpdateTimestamp
    )
  {
    ReserveLogic.ReserveData memory reserve = _reserves[asset];
    return (
      IERC20(asset).balanceOf(reserve.aTokenAddress),
      IERC20(reserve.stableDebtTokenAddress).totalSupply(),
      IERC20(reserve.variableDebtTokenAddress).totalSupply(),
      reserve.currentLiquidityRate,
      reserve.currentVariableBorrowRate,
      reserve.currentStableBorrowRate,
      IStableDebtToken(reserve.stableDebtTokenAddress).getAverageStableRate(),
      reserve.liquidityIndex,
      reserve.variableBorrowIndex,
      reserve.lastUpdateTimestamp
    );
  }

  function getUserAccountData(address user)
    external
    override
    view
    returns (
      uint256 totalCollateralETH,
      uint256 totalBorrowsETH,
      uint256 availableBorrowsETH,
      uint256 currentLiquidationThreshold,
      uint256 ltv,
      uint256 healthFactor
    )
  {
    (
      totalCollateralETH,
      totalBorrowsETH,
      ltv,
      currentLiquidationThreshold,
      healthFactor
    ) = GenericLogic.calculateUserAccountData(
      user,
      _reserves,
      _usersConfig[user],
      _reservesList,
      _addressesProvider.getPriceOracle()
    );

    availableBorrowsETH = GenericLogic.calculateAvailableBorrowsETH(
      totalCollateralETH,
      totalBorrowsETH,
      ltv
    );
  }

  function getUserReserveData(address asset, address user)
    external
    override
    view
    returns (
      uint256 currentATokenBalance,
      uint256 currentStableDebt,
      uint256 currentVariableDebt,
      uint256 principalStableDebt,
      uint256 principalVariableDebt,
      uint256 stableBorrowRate,
      uint256 liquidityRate,
      uint256 variableBorrowIndex,
      uint40 stableRateLastUpdated,
      bool usageAsCollateralEnabled
    )
  {
    ReserveLogic.ReserveData storage reserve = _reserves[asset];

    currentATokenBalance = IERC20(reserve.aTokenAddress).balanceOf(user);
    (currentStableDebt, currentVariableDebt) = Helpers.getUserCurrentDebt(user, reserve);
    (principalStableDebt, principalVariableDebt) = Helpers.getUserPrincipalDebt(user, reserve);
    liquidityRate = reserve.currentLiquidityRate;
    stableBorrowRate = IStableDebtToken(reserve.stableDebtTokenAddress).getUserStableRate(user);
    stableRateLastUpdated = IStableDebtToken(reserve.stableDebtTokenAddress).getUserLastUpdated(
      user
    );
    usageAsCollateralEnabled = _usersConfig[user].isUsingAsCollateral(reserve.id);
    variableBorrowIndex = IVariableDebtToken(reserve.variableDebtTokenAddress).getUserIndex(user);
  }

  function getReserves() external override view returns (address[] memory) {
    return _reservesList;
  }

  receive() external payable {
    revert();
  }

  /**
   * @dev initializes a reserve
   * @param asset the address of the reserve
   * @param aTokenAddress the address of the overlying aToken contract
   * @param interestRateStrategyAddress the address of the interest rate strategy contract
   **/
  function initReserve(
    address asset,
    address aTokenAddress,
    address stableDebtAddress,
    address variableDebtAddress,
    address interestRateStrategyAddress
  ) external override {
    onlyLendingPoolConfigurator();
    _reserves[asset].init(
      aTokenAddress,
      stableDebtAddress,
      variableDebtAddress,
      interestRateStrategyAddress
    );
    _addReserveToList(asset);
  }

  /**
   * @dev updates the address of the interest rate strategy contract
   * @param asset the address of the reserve
   * @param rateStrategyAddress the address of the interest rate strategy contract
   **/

  function setReserveInterestRateStrategyAddress(address asset, address rateStrategyAddress)
    external
    override
  {
    onlyLendingPoolConfigurator();
    _reserves[asset].interestRateStrategyAddress = rateStrategyAddress;
  }

  function setConfiguration(address asset, uint256 configuration) external override {
    onlyLendingPoolConfigurator();
    _reserves[asset].configuration.data = configuration;
  }

  function getConfiguration(address asset)
    external
    override
    view
    returns (ReserveConfiguration.Map memory)
  {
    return _reserves[asset].configuration;
  }

  // internal functions

  struct ExecuteBorrowParams {
    address asset;
    address user;
    address onBehalfOf;
    uint256 amount;
    uint256 interestRateMode;
    address aTokenAddress;
    uint16 referralCode;
    bool releaseUnderlying;
  }

  /**
   * @dev Internal function to execute a borrowing action, allowing to transfer or not the underlying
   * @param vars Input struct for the borrowing action, in order to avoid STD errors
   **/
  function _executeBorrow(ExecuteBorrowParams memory vars) internal {
    ReserveLogic.ReserveData storage reserve = _reserves[vars.asset];
    UserConfiguration.Map storage userConfig = _usersConfig[vars.onBehalfOf];

    address oracle = _addressesProvider.getPriceOracle();

    uint256 amountInETH = IPriceOracleGetter(oracle).getAssetPrice(vars.asset).mul(vars.amount).div(
      10**reserve.configuration.getDecimals()
    );

    ValidationLogic.validateBorrow(
      reserve,
      vars.onBehalfOf,
      vars.amount,
      amountInETH,
      vars.interestRateMode,
      MAX_STABLE_RATE_BORROW_SIZE_PERCENT,
      _reserves,
      userConfig,
      _reservesList,
      oracle
    );

    uint256 reserveIndex = reserve.id;
    if (!userConfig.isBorrowing(reserveIndex)) {
      userConfig.setBorrowing(reserveIndex, true);
    }

    reserve.updateCumulativeIndexesAndTimestamp();

    //caching the current stable borrow rate
    uint256 currentStableRate = 0;

    if (
      ReserveLogic.InterestRateMode(vars.interestRateMode) == ReserveLogic.InterestRateMode.STABLE
    ) {
      currentStableRate = reserve.currentStableBorrowRate;

      IStableDebtToken(reserve.stableDebtTokenAddress).mint(
        vars.onBehalfOf,
        vars.amount,
        currentStableRate
      );
    } else {
      IVariableDebtToken(reserve.variableDebtTokenAddress).mint(vars.onBehalfOf, vars.amount);
    }

    reserve.updateInterestRates(
      vars.asset,
      vars.aTokenAddress,
      0,
      vars.releaseUnderlying ? vars.amount : 0
    );

    if (vars.releaseUnderlying) {
      IAToken(vars.aTokenAddress).transferUnderlyingTo(vars.user, vars.amount);
    }

    emit Borrow(
      vars.asset,
      vars.user,
      vars.onBehalfOf,
      vars.amount,
      vars.interestRateMode,
      ReserveLogic.InterestRateMode(vars.interestRateMode) == ReserveLogic.InterestRateMode.STABLE
        ? currentStableRate
        : reserve.currentVariableBorrowRate,
      vars.referralCode
    );
  }

  /**
   * @dev adds a reserve to the array of the _reserves address
   **/
  function _addReserveToList(address asset) internal {
    bool reserveAlreadyAdded = false;
    for (uint256 i = 0; i < _reservesList.length; i++)
      if (_reservesList[i] == asset) {
        reserveAlreadyAdded = true;
      }
    if (!reserveAlreadyAdded) {
      _reserves[asset].id = uint8(_reservesList.length);
      _reservesList.push(asset);
    }
  }

  /**
   * @dev returns the normalized income per unit of asset
   * @param asset the address of the reserve
   * @return the reserve normalized income
   */
  function getReserveNormalizedIncome(address asset) external override view returns (uint256) {
    return _reserves[asset].getNormalizedIncome();
  }

  /**
   * @dev returns the normalized variable debt per unit of asset
   * @param asset the address of the reserve
   * @return the reserve normalized debt
   */
  function getReserveNormalizedVariableDebt(address asset)
    external
    override
    view
    returns (uint256)
  {
    return _reserves[asset].getNormalizedDebt();
  }

  /**
   * @dev validate if a balance decrease for an asset is allowed
   * @param asset the address of the reserve
   * @param user the user related to the balance decrease
   * @param amount the amount being transferred/redeemed
   * @return true if the balance decrease can be allowed, false otherwise
   */
  function balanceDecreaseAllowed(
    address asset,
    address user,
    uint256 amount
  ) external override view returns (bool) {
    whenNotPaused();
    return
      GenericLogic.balanceDecreaseAllowed(
        asset,
        user,
        amount,
        _reserves,
        _usersConfig[user],
        _reservesList,
        _addressesProvider.getPriceOracle()
      );
  }

  /**
   * @dev returns the list of the initialized reserves
   **/
  function getReservesList() external view returns (address[] memory) {
    return _reservesList;
  }

  /**
   * @dev returns the addresses provider
   **/
  function getAddressesProvider() external view returns (ILendingPoolAddressesProvider) {
    return _addressesProvider;
  }

  /**
   * @dev Returns to normal state.
   *
   * Requirements:
   *
   * - The contract must be paused.
   */
  function setPause(bool val) external override onlyLendingPoolConfigurator {
    _paused = val;
    if (_paused) {
      emit Paused();
    } else {
      emit Unpaused();
    }
  }
}<|MERGE_RESOLUTION|>--- conflicted
+++ resolved
@@ -450,10 +450,7 @@
     uint256 purchaseAmount,
     bool receiveAToken
   ) external override {
-<<<<<<< HEAD
-    whenNotPaused();
-=======
->>>>>>> 88ac98ab
+    whenNotPaused();
     address liquidationManager = _addressesProvider.getLendingPoolLiquidationManager();
 
     //solium-disable-next-line
@@ -1021,13 +1018,12 @@
   }
 
   /**
-   * @dev Returns to normal state.
-   *
-   * Requirements:
-   *
-   * - The contract must be paused.
+   * @dev Set the _pause state
+   * @param val the boolean value to set the current pause state of LendingPool
    */
-  function setPause(bool val) external override onlyLendingPoolConfigurator {
+  function setPause(bool val) external override {
+    onlyLendingPoolConfigurator();
+
     _paused = val;
     if (_paused) {
       emit Paused();
