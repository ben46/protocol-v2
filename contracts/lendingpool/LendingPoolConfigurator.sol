// SPDX-License-Identifier: agpl-3.0
pragma solidity ^0.6.8;
pragma experimental ABIEncoderV2;

import {SafeMath} from '../dependencies/openzeppelin/contracts/SafeMath.sol';
import {VersionedInitializable} from '../libraries/aave-upgradeability/VersionedInitializable.sol';
import {
  InitializableImmutableAdminUpgradeabilityProxy
} from '../libraries/aave-upgradeability/InitializableImmutableAdminUpgradeabilityProxy.sol';
import {ReserveConfiguration} from '../libraries/configuration/ReserveConfiguration.sol';
import {ILendingPoolAddressesProvider} from '../interfaces/ILendingPoolAddressesProvider.sol';
import {ILendingPool} from '../interfaces/ILendingPool.sol';
import {ITokenConfiguration} from '../tokenization/interfaces/ITokenConfiguration.sol';
import {IERC20Detailed} from '../dependencies/openzeppelin/contracts/IERC20Detailed.sol';
import {Errors} from '../libraries/helpers/Errors.sol';
<<<<<<< HEAD
import {PercentageMath} from '../libraries/math/PercentageMath.sol';
=======
import {ReserveLogic} from '../libraries/logic/ReserveLogic.sol';

>>>>>>> 8a9afaae
/**
 * @title LendingPoolConfigurator contract
 * @author Aave
 * @notice Executes configuration methods on the LendingPoolCore contract. Allows to enable/disable reserves
 * and set different protocol parameters.
 **/

contract LendingPoolConfigurator is VersionedInitializable {
  using SafeMath for uint256;
  using ReserveConfiguration for ReserveConfiguration.Map;

  /**
   * @dev emitted when a reserve is initialized.
   * @param asset the address of the reserve
   * @param aToken the address of the overlying aToken contract
   * @param stableDebtToken the address of the associated stable rate debt token
   * @param variableDebtToken the address of the associated variable rate debt token
   * @param interestRateStrategyAddress the address of the interest rate strategy for the reserve
   **/
  event ReserveInitialized(
    address indexed asset,
    address indexed aToken,
    address stableDebtToken,
    address variableDebtToken,
    address interestRateStrategyAddress
  );

  /**
   * @dev emitted when borrowing is enabled on a reserve
   * @param asset the address of the reserve
   * @param stableRateEnabled true if stable rate borrowing is enabled, false otherwise
   **/
  event BorrowingEnabledOnReserve(address indexed asset, bool stableRateEnabled);

  /**
   * @dev emitted when borrowing is disabled on a reserve
   * @param asset the address of the reserve
   **/
  event BorrowingDisabledOnReserve(address indexed asset);

  /**
   * @dev emitted when a a reserve collateralization risk parameters are updated.
   * @param asset the address of the reserve
   * @param ltv the loan to value of the asset when used as collateral
   * @param liquidationThreshold the threshold at which loans using this asset as collateral will be considered undercollateralized
   * @param liquidationBonus the bonus liquidators receive to liquidate this asset
   **/
  event CollateralConfigurationChanged(
    address indexed asset,
    uint256 ltv,
    uint256 liquidationThreshold,
    uint256 liquidationBonus
  );

  /**
   * @dev emitted when stable rate borrowing is enabled on a reserve
   * @param asset the address of the reserve
   **/
  event StableRateEnabledOnReserve(address indexed asset);

  /**
   * @dev emitted when stable rate borrowing is disabled on a reserve
   * @param asset the address of the reserve
   **/
  event StableRateDisabledOnReserve(address indexed asset);

  /**
   * @dev emitted when a reserve is activated
   * @param asset the address of the reserve
   **/
  event ReserveActivated(address indexed asset);

  /**
   * @dev emitted when a reserve is deactivated
   * @param asset the address of the reserve
   **/
  event ReserveDeactivated(address indexed asset);

  /**
   * @dev emitted when a reserve is freezed
   * @param asset the address of the reserve
   **/
  event ReserveFreezed(address indexed asset);

  /**
   * @dev emitted when a reserve is unfreezed
   * @param asset the address of the reserve
   **/
  event ReserveUnfreezed(address indexed asset);

  /**
   * @dev emitted when a reserve loan to value is updated
   * @param asset the address of the reserve
   * @param ltv the new value for the loan to value
   **/
  event ReserveBaseLtvChanged(address indexed asset, uint256 ltv);

  /**
   * @dev emitted when a reserve factor is updated
   * @param asset the address of the reserve
   * @param factor the new reserve factor
   **/
  event ReserveFactorChanged(address indexed asset, uint256 factor);

  /**
   * @dev emitted when a reserve liquidation threshold is updated
   * @param asset the address of the reserve
   * @param threshold the new value for the liquidation threshold
   **/
  event ReserveLiquidationThresholdChanged(address indexed asset, uint256 threshold);

  /**
   * @dev emitted when a reserve liquidation bonus is updated
   * @param asset the address of the reserve
   * @param bonus the new value for the liquidation bonus
   **/
  event ReserveLiquidationBonusChanged(address indexed asset, uint256 bonus);

  /**
   * @dev emitted when the reserve decimals are updated
   * @param asset the address of the reserve
   * @param decimals the new decimals
   **/
  event ReserveDecimalsChanged(address indexed asset, uint256 decimals);

  /**
   * @dev emitted when a reserve interest strategy contract is updated
   * @param asset the address of the reserve
   * @param strategy the new address of the interest strategy contract
   **/
  event ReserveInterestRateStrategyChanged(address indexed asset, address strategy);

  /**
   * @dev emitted when an aToken implementation is upgraded
   * @param asset the address of the reserve
   * @param proxy the aToken proxy address
   * @param implementation the new aToken implementation
   **/
  event ATokenUpgraded(address indexed asset, address indexed proxy, address indexed implementation);

  /**
   * @dev emitted when the implementation of a stable debt token is upgraded
   * @param asset the address of the reserve
   * @param proxy the stable debt token proxy address
   * @param implementation the new aToken implementation
   **/
  event StableDebtTokenUpgraded(address indexed asset, address indexed proxy, address indexed implementation);

  /**
   * @dev emitted when the implementation of a variable debt token is upgraded
   * @param asset the address of the reserve
   * @param proxy the variable debt token proxy address
   * @param implementation the new aToken implementation
   **/
  event VariableDebtTokenUpgraded(address indexed asset, address indexed proxy, address indexed implementation);

  ILendingPoolAddressesProvider internal addressesProvider;
  ILendingPool internal pool;

  /**
   * @dev only the lending pool manager can call functions affected by this modifier
   **/
  modifier onlyAaveAdmin {
    require(addressesProvider.getAaveAdmin() == msg.sender, Errors.CALLER_NOT_AAVE_ADMIN);
    _;
  }

  uint256 public constant CONFIGURATOR_REVISION = 0x3;

  function getRevision() internal override pure returns (uint256) {
    return CONFIGURATOR_REVISION;
  }

  function initialize(ILendingPoolAddressesProvider provider) public initializer {
    addressesProvider = provider;
    pool = ILendingPool(addressesProvider.getLendingPool());
  }

  /**
   * @dev initializes a reserve
   * @param aTokenImpl  the address of the aToken contract implementation
   * @param stableDebtTokenImpl the address of the stable debt token contract
   * @param variableDebtTokenImpl the address of the variable debt token contract
   * @param underlyingAssetDecimals the decimals of the reserve underlying asset
   * @param interestRateStrategyAddress the address of the interest rate strategy contract for this reserve
   **/
  function initReserve(
    address aTokenImpl,
    address stableDebtTokenImpl,
    address variableDebtTokenImpl,
    uint8 underlyingAssetDecimals,
    address interestRateStrategyAddress
  ) public onlyAaveAdmin {
    address asset = ITokenConfiguration(aTokenImpl).UNDERLYING_ASSET_ADDRESS();

    require(
      address(pool) == ITokenConfiguration(aTokenImpl).POOL(),
      Errors.INVALID_ATOKEN_POOL_ADDRESS
    );
    require(
      address(pool) == ITokenConfiguration(stableDebtTokenImpl).POOL(),
      Errors.INVALID_STABLE_DEBT_TOKEN_POOL_ADDRESS
    );
    require(
      address(pool) == ITokenConfiguration(variableDebtTokenImpl).POOL(),
      Errors.INVALID_VARIABLE_DEBT_TOKEN_POOL_ADDRESS
    );
    require(
      asset == ITokenConfiguration(stableDebtTokenImpl).UNDERLYING_ASSET_ADDRESS(),
      Errors.INVALID_STABLE_DEBT_TOKEN_UNDERLYING_ADDRESS
    );
    require(
      asset == ITokenConfiguration(variableDebtTokenImpl).UNDERLYING_ASSET_ADDRESS(),
      Errors.INVALID_VARIABLE_DEBT_TOKEN_UNDERLYING_ADDRESS
    );

    address aTokenProxyAddress = _initTokenWithProxy(aTokenImpl, underlyingAssetDecimals);

    address stableDebtTokenProxyAddress = _initTokenWithProxy(
      stableDebtTokenImpl,
      underlyingAssetDecimals
    );

    address variableDebtTokenProxyAddress = _initTokenWithProxy(
      variableDebtTokenImpl,
      underlyingAssetDecimals
    );

    pool.initReserve(
      asset,
      aTokenProxyAddress,
      stableDebtTokenProxyAddress,
      variableDebtTokenProxyAddress,
      interestRateStrategyAddress
    );

    ReserveConfiguration.Map memory currentConfig = pool.getConfiguration(asset);

    currentConfig.setDecimals(underlyingAssetDecimals);

    currentConfig.setActive(true);
    currentConfig.setFrozen(false);

    pool.setConfiguration(asset, currentConfig.data);

    emit ReserveInitialized(
      asset,
      aTokenProxyAddress,
      stableDebtTokenProxyAddress,
      variableDebtTokenProxyAddress,
      interestRateStrategyAddress
    );
  }

  /**
   * @dev updates the aToken implementation for the asset
   * @param asset the address of the reserve to be updated
   * @param implementation the address of the new aToken implementation
   **/
  function updateAToken(address asset, address implementation) external onlyAaveAdmin {
    ReserveLogic.ReserveData memory reserveData = pool.getReserveData(asset);

    _upgradeTokenImplementation(asset, reserveData.aTokenAddress, implementation);

    emit ATokenUpgraded(asset, reserveData.aTokenAddress, implementation);
  }

  /**
   * @dev updates the stable debt token implementation for the asset
   * @param asset the address of the reserve to be updated
   * @param implementation the address of the new aToken implementation
   **/
  function updateStableDebtToken(address asset, address implementation) external onlyAaveAdmin {
    ReserveLogic.ReserveData memory reserveData = pool.getReserveData(asset);

    _upgradeTokenImplementation(asset, reserveData.stableDebtTokenAddress, implementation);

    emit StableDebtTokenUpgraded(asset, reserveData.stableDebtTokenAddress, implementation);
  }

  /**
   * @dev updates the variable debt token implementation for the asset
   * @param asset the address of the reserve to be updated
   * @param implementation the address of the new aToken implementation
   **/
  function updateVariableDebtToken(address asset, address implementation) external onlyAaveAdmin {
    ReserveLogic.ReserveData memory reserveData = pool.getReserveData(asset);

    _upgradeTokenImplementation(asset, reserveData.variableDebtTokenAddress, implementation);

    emit VariableDebtTokenUpgraded(asset, reserveData.variableDebtTokenAddress, implementation);
  }

  /**
   * @dev enables borrowing on a reserve
   * @param asset the address of the reserve
   * @param stableBorrowRateEnabled true if stable borrow rate needs to be enabled by default on this reserve
   **/
  function enableBorrowingOnReserve(address asset, bool stableBorrowRateEnabled)
    external
    onlyAaveAdmin
  {
    ReserveConfiguration.Map memory currentConfig = pool.getConfiguration(asset);

    currentConfig.setBorrowingEnabled(true);
    currentConfig.setStableRateBorrowingEnabled(stableBorrowRateEnabled);

    pool.setConfiguration(asset, currentConfig.data);

    emit BorrowingEnabledOnReserve(asset, stableBorrowRateEnabled);
  }

  /**
   * @dev disables borrowing on a reserve
   * @param asset the address of the reserve
   **/
  function disableBorrowingOnReserve(address asset) external onlyAaveAdmin {
    ReserveConfiguration.Map memory currentConfig = pool.getConfiguration(asset);

    currentConfig.setBorrowingEnabled(false);

    pool.setConfiguration(asset, currentConfig.data);
    emit BorrowingDisabledOnReserve(asset);
  }

  /**
   * @dev configures the reserve collateralization parameters 
   * @param asset the address of the reserve
   * @param ltv the loan to value of the asset when used as collateral
   * @param liquidationThreshold the threshold at which loans using this asset as collateral will be considered undercollateralized
   * @param liquidationBonus the bonus liquidators receive to liquidate this asset
   **/
  function configureReserveAsCollateral(
    address asset,
    uint256 ltv,
    uint256 liquidationThreshold,
    uint256 liquidationBonus
  ) external onlyAaveAdmin {

    ReserveConfiguration.Map memory currentConfig = pool.getConfiguration(asset);

    //validation of the parameters: the LTV can 
    //only be lower or equal than the liquidation threshold 
    //(otherwise a loan against the asset would cause instantaneous liquidation)
    require(ltv <= liquidationThreshold, Errors.INVALID_CONFIGURATION);

    //liquidation bonus must be bigger than 100.00%, otherwise the liquidator would receive less
    //collateral than needed to repay the debt
    require(liquidationBonus > PercentageMath.PERCENTAGE_FACTOR, Errors.INVALID_CONFIGURATION);
    

    //if the liquidation threshold is being set to 0,
    // the reserve is being disabled as collateral. To do so,
    //we need to ensure no liquidity is deposited 
    if(liquidationThreshold == 0) {
      _checkNoLiquidity(asset);
    }

    currentConfig.setLtv(ltv);
    currentConfig.setLiquidationThreshold(liquidationThreshold);
    currentConfig.setLiquidationBonus(liquidationBonus);

    pool.setConfiguration(asset, currentConfig.data);

    emit CollateralConfigurationChanged(asset, ltv, liquidationThreshold, liquidationBonus);
  }

  /**
   * @dev enable stable rate borrowing on a reserve
   * @param asset the address of the reserve
   **/
  function enableReserveStableRate(address asset) external onlyAaveAdmin {
    ReserveConfiguration.Map memory currentConfig = pool.getConfiguration(asset);

    currentConfig.setStableRateBorrowingEnabled(true);

    pool.setConfiguration(asset, currentConfig.data);

    emit StableRateEnabledOnReserve(asset);
  }

  /**
   * @dev disable stable rate borrowing on a reserve
   * @param asset the address of the reserve
   **/
  function disableReserveStableRate(address asset) external onlyAaveAdmin {
    ReserveConfiguration.Map memory currentConfig = pool.getConfiguration(asset);

    currentConfig.setStableRateBorrowingEnabled(false);

    pool.setConfiguration(asset, currentConfig.data);

    emit StableRateDisabledOnReserve(asset);
  }

  /**
   * @dev activates a reserve
   * @param asset the address of the reserve
   **/
  function activateReserve(address asset) external onlyAaveAdmin {
    ReserveConfiguration.Map memory currentConfig = pool.getConfiguration(asset);

    currentConfig.setActive(true);

    pool.setConfiguration(asset, currentConfig.data);

    emit ReserveActivated(asset);
  }

  /**
   * @dev deactivates a reserve
   * @param asset the address of the reserve
   **/
  function deactivateReserve(address asset) external onlyAaveAdmin {
<<<<<<< HEAD
    
    _checkNoLiquidity(asset);
=======
    ReserveLogic.ReserveData memory reserveData = pool.getReserveData(asset);

    uint256 availableLiquidity = IERC20Detailed(asset).balanceOf(reserveData.aTokenAddress);

    require(
      availableLiquidity == 0 && reserveData.currentLiquidityRate == 0,
      Errors.RESERVE_LIQUIDITY_NOT_0
    );
>>>>>>> 8a9afaae

    ReserveConfiguration.Map memory currentConfig = pool.getConfiguration(asset);

    currentConfig.setActive(false);

    pool.setConfiguration(asset, currentConfig.data);

    emit ReserveDeactivated(asset);
  }

  /**
   * @dev freezes a reserve. A freezed reserve doesn't accept any new deposit, borrow or rate swap, but can accept repayments, liquidations, rate rebalances and redeems
   * @param asset the address of the reserve
   **/
  function freezeReserve(address asset) external onlyAaveAdmin {
    ReserveConfiguration.Map memory currentConfig = pool.getConfiguration(asset);

    currentConfig.setFrozen(true);

    pool.setConfiguration(asset, currentConfig.data);

    emit ReserveFreezed(asset);
  }

  /**
   * @dev unfreezes a reserve
   * @param asset the address of the reserve
   **/
  function unfreezeReserve(address asset) external onlyAaveAdmin {
    ReserveConfiguration.Map memory currentConfig = pool.getConfiguration(asset);

    currentConfig.setFrozen(false);

    pool.setConfiguration(asset, currentConfig.data);

    emit ReserveUnfreezed(asset);
  }

  /**
   * @dev updates the ltv of a reserve
   * @param asset the address of the reserve
   * @param ltv the new value for the loan to value
   **/
  function setLtv(address asset, uint256 ltv) external onlyAaveAdmin {
    ReserveConfiguration.Map memory currentConfig = pool.getConfiguration(asset);

    currentConfig.setLtv(ltv);

    pool.setConfiguration(asset, currentConfig.data);

    emit ReserveBaseLtvChanged(asset, ltv);
  }

  /**
   * @dev updates the reserve factor of a reserve
   * @param asset the address of the reserve
   * @param reserveFactor the new reserve factor of the reserve
   **/
  function setReserveFactor(address asset, uint256 reserveFactor) external onlyAaveAdmin {
    ReserveConfiguration.Map memory currentConfig = pool.getConfiguration(asset);

    currentConfig.setReserveFactor(reserveFactor);

    pool.setConfiguration(asset, currentConfig.data);

    emit ReserveFactorChanged(asset, reserveFactor);
  }

  /**
   * @dev updates the liquidation threshold of a reserve.
   * @param asset the address of the reserve
   * @param threshold the new value for the liquidation threshold
   **/
  function setLiquidationThreshold(address asset, uint256 threshold) external onlyAaveAdmin {
    ReserveConfiguration.Map memory currentConfig = pool.getConfiguration(asset);

    currentConfig.setLiquidationThreshold(threshold);

    pool.setConfiguration(asset, currentConfig.data);

    emit ReserveLiquidationThresholdChanged(asset, threshold);
  }

  /**
   * @dev updates the liquidation bonus of a reserve
   * @param asset the address of the reserve
   * @param bonus the new value for the liquidation bonus
   **/
  function setLiquidationBonus(address asset, uint256 bonus) external onlyAaveAdmin {
    ReserveConfiguration.Map memory currentConfig = pool.getConfiguration(asset);

    currentConfig.setLiquidationBonus(bonus);

    pool.setConfiguration(asset, currentConfig.data);

    emit ReserveLiquidationBonusChanged(asset, bonus);
  }

  /**
   * @dev updates the reserve decimals
   * @param asset the address of the reserve
   * @param decimals the new number of decimals
   **/
  function setReserveDecimals(address asset, uint256 decimals) external onlyAaveAdmin {
    ReserveConfiguration.Map memory currentConfig = pool.getConfiguration(asset);

    currentConfig.setDecimals(decimals);

    pool.setConfiguration(asset, currentConfig.data);

    emit ReserveDecimalsChanged(asset, decimals);
  }

  /**
   * @dev sets the interest rate strategy of a reserve
   * @param asset the address of the reserve
   * @param rateStrategyAddress the new address of the interest strategy contract
   **/
  function setReserveInterestRateStrategyAddress(address asset, address rateStrategyAddress)
    external
    onlyAaveAdmin
  {
    pool.setReserveInterestRateStrategyAddress(asset, rateStrategyAddress);
    emit ReserveInterestRateStrategyChanged(asset, rateStrategyAddress);
  }

  /**
   * @dev initializes a token with a proxy and a specific implementation
   * @param implementation the address of the implementation
   * @param decimals the decimals of the token
   **/
  function _initTokenWithProxy(address implementation, uint8 decimals) internal returns (address) {

      InitializableImmutableAdminUpgradeabilityProxy proxy
     = new InitializableImmutableAdminUpgradeabilityProxy(address(this));

    bytes memory params = abi.encodeWithSignature(
      'initialize(uint8,string,string)',
      decimals,
      IERC20Detailed(implementation).name(),
      IERC20Detailed(implementation).symbol()
    );

    proxy.initialize(implementation, params);

    return address(proxy);
  }

  function _upgradeTokenImplementation(
    address asset,
    address proxyAddress,
    address implementation
  ) internal {

      InitializableImmutableAdminUpgradeabilityProxy proxy
     = InitializableImmutableAdminUpgradeabilityProxy(payable(proxyAddress));

    ReserveConfiguration.Map memory configuration = pool.getConfiguration(asset);

    (, , , uint256 decimals, ) = configuration.getParamsMemory();

    bytes memory params = abi.encodeWithSignature(
      'initialize(uint8,string,string)',
      uint8(decimals),
      IERC20Detailed(implementation).name(),
      IERC20Detailed(implementation).symbol()
    );

    proxy.upgradeToAndCall(implementation, params);
  }

  /**
   * @dev pauses or unpauses LendingPool actions
   * @param val the boolean value to set the current pause state of LendingPool
   **/
  function setPoolPause(bool val) external onlyAaveAdmin {
    pool.setPause(val);
  }

  function _checkNoLiquidity(address asset) internal view {
    (
      uint256 availableLiquidity,
      uint256 totalStableDebt,
      uint256 totalVariableDebt,
      ,
      ,
      ,
      ,
      ,
      ,

    ) = pool.getReserveData(asset);
    require(
      availableLiquidity == 0 && totalStableDebt == 0 && totalVariableDebt == 0,
      Errors.RESERVE_LIQUIDITY_NOT_0
    );
  }
}<|MERGE_RESOLUTION|>--- conflicted
+++ resolved
@@ -13,12 +13,9 @@
 import {ITokenConfiguration} from '../tokenization/interfaces/ITokenConfiguration.sol';
 import {IERC20Detailed} from '../dependencies/openzeppelin/contracts/IERC20Detailed.sol';
 import {Errors} from '../libraries/helpers/Errors.sol';
-<<<<<<< HEAD
 import {PercentageMath} from '../libraries/math/PercentageMath.sol';
-=======
 import {ReserveLogic} from '../libraries/logic/ReserveLogic.sol';
 
->>>>>>> 8a9afaae
 /**
  * @title LendingPoolConfigurator contract
  * @author Aave
@@ -433,20 +430,9 @@
    * @param asset the address of the reserve
    **/
   function deactivateReserve(address asset) external onlyAaveAdmin {
-<<<<<<< HEAD
+
+    _checkNoLiquidity(asset);
     
-    _checkNoLiquidity(asset);
-=======
-    ReserveLogic.ReserveData memory reserveData = pool.getReserveData(asset);
-
-    uint256 availableLiquidity = IERC20Detailed(asset).balanceOf(reserveData.aTokenAddress);
-
-    require(
-      availableLiquidity == 0 && reserveData.currentLiquidityRate == 0,
-      Errors.RESERVE_LIQUIDITY_NOT_0
-    );
->>>>>>> 8a9afaae
-
     ReserveConfiguration.Map memory currentConfig = pool.getConfiguration(asset);
 
     currentConfig.setActive(false);
@@ -626,20 +612,13 @@
   }
 
   function _checkNoLiquidity(address asset) internal view {
-    (
-      uint256 availableLiquidity,
-      uint256 totalStableDebt,
-      uint256 totalVariableDebt,
-      ,
-      ,
-      ,
-      ,
-      ,
-      ,
-
-    ) = pool.getReserveData(asset);
+    
+    ReserveLogic.ReserveData memory reserveData = pool.getReserveData(asset);
+
+    uint256 availableLiquidity = IERC20Detailed(asset).balanceOf(reserveData.aTokenAddress);
+
     require(
-      availableLiquidity == 0 && totalStableDebt == 0 && totalVariableDebt == 0,
+      availableLiquidity == 0 && reserveData.currentLiquidityRate == 0,
       Errors.RESERVE_LIQUIDITY_NOT_0
     );
   }
