--- conflicted
+++ resolved
@@ -109,12 +109,9 @@
   ) external override whenNotPaused {
     // 根据抵押资产的地址获取资产的相关数据
     DataTypes.ReserveData storage reserve = _reserves[asset];
-<<<<<<< HEAD
 
     // 验证抵押数量是否符合要求：
     // 抵押数量不能为0，资产必须是激活状态，且没有处于冻结状态
-=======
->>>>>>> 40a4da60
     ValidationLogic.validateDeposit(reserve, amount);
 
     // 获取抵押资产对应的 aToken 地址
@@ -545,7 +542,7 @@
       IAToken(aTokenAddresses[vars.i]).transferUnderlyingTo(receiverAddress, amounts[vars.i]);
     }
 
-    require(//用户callback
+    require( //用户callback
       vars.receiver.executeOperation(assets, amounts, premiums, msg.sender, params),
       Errors.LP_INVALID_FLASH_LOAN_EXECUTOR_RETURN
     );
@@ -560,7 +557,7 @@
       if (DataTypes.InterestRateMode(modes[vars.i]) == DataTypes.InterestRateMode.NONE) {
         //v1用快照,v2这个版本不用快照,因此也取消了重入检查,也没办法aave自己调用aave
         //采用pull方式,pull只需要用户对aave授权
-        _reserves[vars.currentAsset].updateState(); 
+        _reserves[vars.currentAsset].updateState();
         _reserves[vars.currentAsset].cumulateToLiquidityIndex(
           IERC20(vars.currentATokenAddress).totalSupply(),
           vars.currentPremium
@@ -927,12 +924,8 @@
       oracle
     );
 
-<<<<<<< HEAD
     // 更新资产状态
-    reserve.updateState();
-=======
-    reserve.updateState();// 这里也会重新计算variable borrow index
->>>>>>> 40a4da60
+    reserve.updateState(); // 这里也会重新计算variable borrow index
 
     // 初始化固定利率
     uint256 currentStableRate = 0;
@@ -941,12 +934,8 @@
     bool isFirstBorrowing = false;
     // 使用固定利率的借贷
     if (DataTypes.InterestRateMode(vars.interestRateMode) == DataTypes.InterestRateMode.STABLE) {
-<<<<<<< HEAD
       // 读取当前的固定利率
       currentStableRate = reserve.currentStableBorrowRate;
-=======
-      currentStableRate = reserve.currentStableBorrowRate; 
->>>>>>> 40a4da60
 
       // 调用固定利率债务token的mint方法
       //  1. 将debtToken转给 msg.sender
@@ -977,15 +966,9 @@
     reserve.updateInterestRates(
       vars.asset,
       vars.aTokenAddress,
-<<<<<<< HEAD
-      0, // liquidityAdded
-      vars.releaseUnderlying ? vars.amount : 0 // liquidityTaken
-    );
-=======
       0,
       vars.releaseUnderlying ? vars.amount : 0
-    );//这里会计算variableBorrowIndex, currentStableBorrowRate等等
->>>>>>> 40a4da60
+    ); //这里会计算variableBorrowIndex, currentStableBorrowRate等等
 
     // 如果releaseUnderlying为true 将借贷资产转给借贷受益人
     // 在合约中只在LendingPool.borrow() 方法中找到该入参，其值固定为true
