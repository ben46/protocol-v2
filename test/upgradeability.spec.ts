--- conflicted
+++ resolved
@@ -172,9 +172,6 @@
   });
 
   it('Tries to update the DAI variable debt token implementation with a different address than the lendingPoolManager', async () => {
-<<<<<<< HEAD
-    const { dai, configurator, users } = testEnv;
-=======
     const {dai, configurator, users} = testEnv;
     
     const name = await (await getVariableDebtToken(newVariableTokenAddress)).name();
@@ -193,7 +190,6 @@
       symbol: symbol,
       implementation: newVariableTokenAddress,
     }
->>>>>>> 94315415
 
     await expect(
       configurator
@@ -203,13 +199,6 @@
   });
 
   it('Upgrades the DAI variable debt token implementation ', async () => {
-<<<<<<< HEAD
-    const { dai, configurator, pool, helpersContract } = testEnv;
-
-    const name = await (await getAToken(newATokenAddress)).name();
-
-    await configurator.updateVariableDebtToken(dai.address, newVariableTokenAddress);
-=======
     const {dai, configurator, pool, helpersContract} = testEnv;
     
     const name = await (await getVariableDebtToken(newVariableTokenAddress)).name();
@@ -231,7 +220,6 @@
     //const name = await (await getAToken(newATokenAddress)).name();
 
     await configurator.updateVariableDebtToken(updateDebtTokenInput);
->>>>>>> 94315415
 
     const { variableDebtTokenAddress } = await helpersContract.getReserveTokensAddresses(
       dai.address
