--- conflicted
+++ resolved
@@ -1,29 +1,8 @@
-<<<<<<< HEAD
 import BigNumber from 'bignumber.js';
-
-export const BUIDLEREVM_CHAINID = 31337;
-export const COVERAGE_CHAINID = 1337;
-export const TEST_SNAPSHOT_ID = '0x1';
-=======
-import {
-  AavePools,
-  eEthereumNetwork,
-  iAavePoolAssets,
-  iAssetAggregatorBase,
-  iAssetBase,
-  iBasicDistributionParams,
-  IMarketRates,
-  iMultiPoolsAssets,
-  IReserveParams,
-  tEthereumAddress,
-} from './types';
-import BigNumber from 'bignumber.js';
-import {getParamPerNetwork, getParamPerPool} from './contracts-helpers';
 
 // ----------------
 // MATH
 // ----------------
->>>>>>> faf15605
 
 export const WAD = Math.pow(10, 18).toString();
 export const HALF_WAD = new BigNumber(WAD).multipliedBy(0.5).toString();
